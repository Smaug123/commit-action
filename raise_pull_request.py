--- conflicted
+++ resolved
@@ -31,7 +31,9 @@
 COMMIT_MESSAGE = os.environ.get("COMMIT_MESSAGE") or "Automated commit"
 BRANCH_NAME = os.environ.get("BRANCH_NAME") or ""
 if not BRANCH_NAME:
-    raise Exception("Set BRANCH_NAME; this will be used as a prefix for a new branch if we're in PR-creation mode, or verbatim if we're in push-to-existing-branch mode.")
+    raise Exception(
+        "Set BRANCH_NAME; this will be used as a prefix for a new branch if we're in PR-creation mode, or verbatim if we're in push-to-existing-branch mode."
+    )
 
 
 @dataclass
@@ -62,13 +64,15 @@
         return "Supply DEFAULT_BRANCH env var"
 
     # BRANCH_NAME treated as a prefix in this mode
-    branch_name = BRANCH_NAME + datetime.datetime.fromtimestamp(time.time()).strftime('%Y_%m_%d-%H_%M_%S_%f')
+    branch_name = BRANCH_NAME + datetime.datetime.fromtimestamp(time.time()).strftime(
+        "%Y_%m_%d-%H_%M_%S_%f"
+    )
 
     return NewPRInfo(
         pr_title=PR_TITLE,
         pr_body=PULL_REQUEST_BODY,
         base_branch=DEFAULT_BRANCH,
-        source_branch=branch_name
+        source_branch=branch_name,
     )
 
 
@@ -81,6 +85,7 @@
         return "Set TARGET_REPO env var, which is the repo where the TARGET_BRANCH is to be found"
 
     return ExistingPRInfo(target_branch=BRANCH_NAME, target_repo=TARGET_REPO)
+
 
 headers = {
     "Accept": "application/vnd.github+json",
@@ -88,12 +93,8 @@
     "X-GitHub-Api-Version": "2022-11-28",
 }
 
-<<<<<<< HEAD
+
 def get_git_diff() -> list[str]:
-=======
-
-def get_git_diff():
->>>>>>> accab2f8
     """Get the files which have changed in the current repository."""
     return (
         subprocess.check_output(["git", "diff", "--name-only"])
@@ -102,11 +103,7 @@
     )
 
 
-<<<<<<< HEAD
 def create_blob(content: str, encoding: str = "utf-8") -> str:
-=======
-def create_blob(content: str, encoding: str = "utf-8"):
->>>>>>> accab2f8
     """Create a blob in the GitHub repository."""
     url = f"{GITHUB_API_URL}/repos/{REPO}/git/blobs"
     data = {"content": content, "encoding": encoding}
@@ -116,43 +113,22 @@
     print(f"Blob response: {response.text}")
     return response.json()["sha"]
 
-<<<<<<< HEAD
+
 def create_tree(base_tree: str, changes: list[TreeEntry], repo: str) -> str:
     """Create a new tree with the given changes."""
     url = f"{GITHUB_API_URL}/repos/{repo}/git/trees"
-    data = {
-        "base_tree": base_tree,
-        "tree": changes
-    }
-=======
-
-def create_tree(base_tree: str, changes: list[TreeEntry]) -> str:
-    """Create a new tree with the given changes."""
-    url = f"{GITHUB_API_URL}/repos/{REPO}/git/trees"
     data = {"base_tree": base_tree, "tree": changes}
->>>>>>> accab2f8
     response = requests.post(url, headers=headers, json=data)
     if not response.ok:
         raise Exception(f"bad response: {response}")
     print(f"Tree response: {response.text}")
     return response.json()["sha"]
 
-<<<<<<< HEAD
+
 def create_commit(tree_sha: str, parent_sha: str, message: str, repo: str) -> str:
     """Create a new commit."""
     url = f"{GITHUB_API_URL}/repos/{repo}/git/commits"
-    data = {
-        "message": message,
-        "tree": tree_sha,
-        "parents": [parent_sha]
-    }
-=======
-
-def create_commit(tree_sha: str, parent_sha: str, message: str):
-    """Create a new commit."""
-    url = f"{GITHUB_API_URL}/repos/{REPO}/git/commits"
     data = {"message": message, "tree": tree_sha, "parents": [parent_sha]}
->>>>>>> accab2f8
     print(f"Commit request body: {data}")
     response = requests.post(url, headers=headers, json=data)
     if not response.ok:
@@ -162,12 +138,8 @@
     print(f"Commit: {json}")
     return json["sha"]
 
-<<<<<<< HEAD
+
 def is_executable(filepath: str) -> bool:
-=======
-
-def is_executable(filepath: str):
->>>>>>> accab2f8
     return os.path.isfile(filepath) and os.access(filepath, os.X_OK)
 
 
@@ -194,7 +166,7 @@
         raise Exception(f"bad response: {response}")
     print(f"Branch creation response: {response.text}")
 
-<<<<<<< HEAD
+
 def create_pull_request(instructions: NewPRInfo) -> tuple[str, int]:
     """Returns the URL of the new PR."""
     url = f"{GITHUB_API_URL}/repos/{REPO}/pulls"
@@ -203,21 +175,7 @@
         "head": instructions.source_branch,
         "base": instructions.base_branch,
         "body": instructions.pr_body,
-        "maintainer_can_modify": True
-=======
-
-def create_pull_request(
-    title: str, branch_name: str, base_branch: str
-) -> tuple[str, int]:
-    """Returns the URL of the new PR."""
-    url = f"{GITHUB_API_URL}/repos/{REPO}/pulls"
-    data = {
-        "title": title,
-        "head": branch_name,
-        "base": base_branch,
-        "body": PULL_REQUEST_BODY,
         "maintainer_can_modify": True,
->>>>>>> accab2f8
     }
     print(f"PR creation request body: {data}")
     response = requests.post(url, headers=headers, json=data)
@@ -227,7 +185,7 @@
     json = response.json()
     return json["url"], json["number"]
 
-<<<<<<< HEAD
+
 def get_ref_sha(ref: str, repo: str) -> str:
     """Get the SHA of a reference on the remote."""
     url = f"{GITHUB_API_URL}/repos/{repo}/git/ref/heads/{ref}"
@@ -236,13 +194,15 @@
         raise Exception(f"bad response: {response.text}")
     return response.json()["object"]["sha"]
 
-def get_commit_info(commit_sha: str, repo: str = REPO) -> dict:
-    """Get commit information from GitHub API. The response object is the JSON dictionary returned by the repos/{repo}/git/commits/{sha} API endpoint."""
+
+def get_commit_tree_sha(commit_sha: str, repo: str = REPO) -> str:
+    """Get the SHA of the tree object at the root of this commit from the GitHub API."""
     url = f"{GITHUB_API_URL}/repos/{repo}/git/commits/{commit_sha}"
     response = requests.get(url, headers=headers)
     if not response.ok:
         raise Exception(f"Failed to get commit: {response.text}")
-    return response.json()
+    return response.json()["tree"]["sha"]
+
 
 def update_ref(branch_name: str, commit_sha: str, repo: str) -> None:
     """Update a branch reference to point to a new commit."""
@@ -251,6 +211,7 @@
     response = requests.patch(url, headers=headers, json=data)
     if not response.ok:
         raise Exception(f"Failed to update branch: {response.text}")
+
 
 def main() -> None:
     new_info = new_pr_info()
@@ -258,19 +219,19 @@
     what_to_do: NewPRInfo | ExistingPRInfo
     if isinstance(new_info, str):
         if isinstance(existing_info, str):
-            raise Exception(f"Failed to parse arguments. For creating a new PR, errors as follows:\n{new_info}\n\nFor pushing to an existing branch, errors as follows:\n{existing_info}")
+            raise Exception(
+                f"Failed to parse arguments. For creating a new PR, errors as follows:\n{new_info}\n\nFor pushing to an existing branch, errors as follows:\n{existing_info}"
+            )
         else:
             what_to_do = existing_info
     else:
         if isinstance(existing_info, str):
             what_to_do = new_info
         else:
-            raise Exception("Ambiguous arguments: parsed as both creating a new PR and pushing to an existing one.")
-
-=======
-
-def main():
->>>>>>> accab2f8
+            raise Exception(
+                "Ambiguous arguments: parsed as both creating a new PR and pushing to an existing one."
+            )
+
     changed_files = get_git_diff()
     if not changed_files:
         return
@@ -298,10 +259,11 @@
     print(f"Tree: {new_tree_sha}")
 
     # Create a new commit
-    new_commit_sha = create_commit(new_tree_sha, get_current_commit(), COMMIT_MESSAGE, REPO)
+    new_commit_sha = create_commit(
+        new_tree_sha, get_current_commit(), COMMIT_MESSAGE, REPO
+    )
     print(f"New commit created: {new_commit_sha}")
 
-<<<<<<< HEAD
     if isinstance(what_to_do, NewPRInfo):
         create_branch(what_to_do.source_branch, new_commit_sha)
         print(f"Branch created: {what_to_do.source_branch}")
@@ -314,28 +276,19 @@
     else:
         # Get the current state of the target branch
         parent_sha = get_ref_sha(what_to_do.target_branch, REPO)
-        parent_commit = get_commit_info(parent_sha, REPO)
-        base_tree = parent_commit["tree"]["sha"]
+        base_tree = get_commit_tree_sha(parent_sha, REPO)
 
         # Create new tree and commit
         new_tree_sha = create_tree(base_tree, tree_changes, what_to_do.target_repo)
-        new_commit_sha = create_commit(new_tree_sha, parent_sha, COMMIT_MESSAGE, what_to_do.target_repo)
+        new_commit_sha = create_commit(
+            new_tree_sha, parent_sha, COMMIT_MESSAGE, what_to_do.target_repo
+        )
 
         # Update the branch
         update_ref(what_to_do.target_branch, new_commit_sha, what_to_do.target_repo)
-        print(f"Pushed commit {new_commit_sha} to {what_to_do.target_repo}/{what_to_do.target_branch}")
-=======
-    branch_name = BRANCH_PREFIX + datetime.datetime.fromtimestamp(time.time()).strftime(
-        "%Y_%m_%d-%H_%M_%S_%f"
-    )
-    create_branch(branch_name, new_commit_sha)
-    print(f"Branch created: {branch_name}")
-
-    url, pr_num = create_pull_request(
-        title=PR_TITLE, branch_name=branch_name, base_branch=DEFAULT_BRANCH
-    )
-    print(f"See PR at: {url}")
->>>>>>> accab2f8
+        print(
+            f"Pushed commit {new_commit_sha} to {what_to_do.target_repo}/{what_to_do.target_branch}"
+        )
 
         with open(GITHUB_OUTPUT, "a") as output_file:
             output_file.write(f"commit-sha={new_commit_sha}\n")
